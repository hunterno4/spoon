--- conflicted
+++ resolved
@@ -19,9 +19,6 @@
             {{#results}}
             <div class="row">
                 <div class="span12">
-<<<<<<< HEAD
-                    <h2 class="test-result {{result}}"><a href="../{{classSimpleName}}/{{testName}}.html">{{testName}}</a></h2>
-=======
                     <h2 class="test-result {{result}}">
                         {{testName}} <small>{{classSimpleName}}</small>
                     </h2>
@@ -29,7 +26,6 @@
                         <a href="../{{classSimpleName}}/{{testName}}.html">all devices</a><br>
                         <a href="../{{serial}}/{{classSimpleName}}-{{testName}}.gif">test GIF</a>
                     </div>
->>>>>>> 7da99b4a
                     <ul class="thumbnails">
                         {{#screenshots}}
                         <li class="span2">
